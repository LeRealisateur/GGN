--- conflicted
+++ resolved
@@ -1,11 +1,7 @@
 # Configuration du projet
 project_config:
     seed: 42
-<<<<<<< HEAD
-    running_model: "EEGDeformer"
-=======
     running_model: "GGN"
->>>>>>> b0fc8709
 
 # Configuration de l'ensemble de données
 data:
